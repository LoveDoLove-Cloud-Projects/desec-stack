Dear supporter,

We hereby confirm your donation to deSEC. We would like to THANK YOU for
your support. If you have any questions concerning your donation, how
we use your money, or if we can do anything else for you: Please do not
hestitate to contact us at input@desec.io or reply to this email.

<<<<<<< HEAD
We will debit {{ donation.amount }} € from your account within the next
two weeks. Please note that the payment is handled by "enit", which may 
be the name appearing on your bank statement.
=======
We will debit {{ donation.amount }}€ from your account within the next
two weeks. Your mandate reference number is {{ donation.mref }}; our
creditor identifier is {{ creditoridentifier }}.
>>>>>>> a0b92b28

Again, thank you so much.

--
Nils Wisiol
deSEC<|MERGE_RESOLUTION|>--- conflicted
+++ resolved
@@ -5,15 +5,12 @@
 we use your money, or if we can do anything else for you: Please do not
 hestitate to contact us at input@desec.io or reply to this email.
 
-<<<<<<< HEAD
 We will debit {{ donation.amount }} € from your account within the next
-two weeks. Please note that the payment is handled by "enit", which may 
-be the name appearing on your bank statement.
-=======
-We will debit {{ donation.amount }}€ from your account within the next
 two weeks. Your mandate reference number is {{ donation.mref }}; our
 creditor identifier is {{ creditoridentifier }}.
->>>>>>> a0b92b28
+
+Please note that the payment is handled by "enit", which may be the name 
+appearing on your bank statement.
 
 Again, thank you so much.
 
